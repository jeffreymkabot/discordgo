--- conflicted
+++ resolved
@@ -316,6 +316,9 @@
 			return
 		}
 	case "VOICE_SERVER_UPDATE":
+		if s.Voice == nil && s.OnVoiceServerUpdate == nil {
+			break
+		}
 		var st *VoiceServerUpdate
 		if err = unmarshalEvent(e, &st); err == nil {
 			s.onVoiceServerUpdate(st)
@@ -327,7 +330,9 @@
 			return
 		}
 	case "VOICE_STATE_UPDATE":
-<<<<<<< HEAD
+		if s.Voice == nil && s.OnVoiceStateUpdate == nil {
+			break
+		}
 		var st *VoiceState
 		if err = unmarshalEvent(e, &st); err == nil {
 			s.onVoiceStateUpdate(st)
@@ -337,20 +342,6 @@
 		}
 		if s.OnVoiceStateUpdate != nil {
 			return
-=======
-		if s.Voice == nil && s.OnVoiceStateUpdate == nil {
-			break
-		}
-		var st *VoiceState
-		if err = unmarshalEvent(e, &st); err == nil {
-			if s.Voice != nil {
-				s.onVoiceStateUpdate(st)
-			}
-			if s.OnVoiceStateUpdate != nil {
-				s.OnVoiceStateUpdate(s, st)
-				return
-			}
->>>>>>> 348d9482
 		}
 	case "USER_UPDATE":
 		if s.OnUserUpdate != nil {
